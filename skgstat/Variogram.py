--- conflicted
+++ resolved
@@ -2761,11 +2761,7 @@
         """Variogram DataFrame
 
         Returns the fitted theoretical variogram as a pandas.DataFrame
-<<<<<<< HEAD
         instance. The n and force parameter control the calculation,
-=======
-        instance. The n and force parameter control the calaculation,
->>>>>>> c2d63d13
         refer to the data function for more info.
 
         .. deprecated:: 1.0.10
