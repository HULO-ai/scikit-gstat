--- conflicted
+++ resolved
@@ -1319,7 +1319,6 @@
             decimal=2
         )
 
-<<<<<<< HEAD
     def test_set_model(self):
         """Test setting model: individual, sum or custom"""
         V = self.V.clone()
@@ -1389,8 +1388,6 @@
         for key in custom_keys:
             assert key in dict
 
-=======
->>>>>>> c2d63d13
     def test_parameter_property_matern(self):
         V = self.V.clone()
 
